import re
from tabulate import tabulate

import btrdb
from btrdb.stream import StreamSet, Stream
from btrdb.utils.general import pointwidth
from btrdb.utils.timez import ns_delta, to_nanoseconds
from tabulate import tabulate
import warnings

KNOWN_DISTILLER_TYPES = ["repeats", "duplicate-times", "zeros"]

class Distillate(Stream):
    """
    Subsets a Stream object and allows for identfication of data quality events

    Parameters
    ----------
    btrdb : BTrDB
        A reference to the BTrDB object connecting this stream back to the
		physical server.
    uuid : UUID
        The unique UUID identifier for this stream.
    """
    def __init__(self, btrdb, uu):
        # gives all same attrs/methods as Stream
        super().__init__(btrdb, uu)

        # NOTE: this involves determining distiller type based on the distillate 
        # stream name, so we will need to be careful how we name distillates
        types = re.findall(r"(?=("+'|'.join(KNOWN_DISTILLER_TYPES)+r"))", self.name)
        if len(types) == 0:
<<<<<<< HEAD
            raise Exception(f"unknown distiller type. Must be one of [{', '.join(KNOWN_DISTILLER_TYPES)}]")
=======
            raise Exception(f"unknown distiller type. Must be one of [{','.join(KNOWN_DISTILLER_TYPES)}]")
>>>>>>> 8219cadf
        if len(types) > 1:
            raise Exception(f"ambiguous distiller name. contains references to [{', '.join(types)}]")            
        self.type = types[0]

    def contains_event(self, start=None, end=None, depth=30):
        """
        Tells whether a distillate stream contains an event, which is denoted by 1 values

        Parameters
        ----------
        start: (optional) datetime, datetime64, float, str
            start time of period to search for events
        end: (optional) datetime, datetime64, float, str
            end time of period to search for events
        depth: (optional) int
            The precision of the window duration as a power of 2 in nanoseconds.
            e.g 30 would make the window duration accurate to roughly 1 second
        
        Returns
        -------
        bool
            Returns bool indicating whether or not the distillate stream contains an event
        """
        start = to_nanoseconds(start) if start else self.earliest()[0].time
        end = to_nanoseconds(end) if end else self.latest()[0].time + 1
        width = end - start
        windows, _ = zip(*self.windows(start, end, width, depth))
        return any(w.max >= 1 for w in windows)

    def __repr__(self):
        return f"Distillate collection={self.collection}, name={self.name}, type={self.type}"

class DQStream(Stream):
    """
    Subsets StreamSet object. Contains an original stream along with its
    distillate Streams
    """
    def __init__(self, stream):
        # gives all same attrs/methods as Stream
        super().__init__(stream._btrdb, stream.uuid)
        self._distillates = self._get_distillates()
		
    def _get_distillates(self):
        """
        Finds distillate streams for each of the underlying source streams

        Returns
        -------
        list[Distillates]
            List of distillate streams
        """
        # NOTE: This involves looking up distillate streams by their source_uuid annotation, so we
        # need to make sure that all distillers give output streams this annotation
        distillates = [
            Distillate(stream._btrdb, stream.uuid)
            for stream in self._btrdb.streams_in_collection(annotations={"source_uuid": str(self.uuid)})
        ]
        if len(distillates) < 1:
            warnings.warn(f"Could not find distillates for stream {str(self.uuid)}")
        return distillates
		
    @property
    def distillates(self):
        """
        Returns list of distillate streams
        """
        return self._distillates
    
    def describe(self):
        """
        Outputs table describing metadata of distillate streams
        """
        raise NotImplementedError
    
    def list_distillates(self):
        table = [["uuid", "collection", "name"] + KNOWN_DISTILLER_TYPES]
        temp = [str(stream.uuid)[:8] + "...", stream.collection, stream.name]
        for distiller in KNOWN_DISTILLER_TYPES:
            try:
                _ = self[distiller]
                temp.append(u'\u2713')
            except KeyError:
                temp.append("x")
        table.append(temp)
        return tabulate(table, headers="firstrow")

    def contains_any_event(self, start=None, end=None, depth=30):
        """
        Indicates whether this group of streams contains any data quality events

        Parameters
        ----------
        start: (optional) datetime, datetime64, float, str
            start time of period to search for events
        end: (optional) datetime, datetime64, float, str
            end time of period to search for events
        depth: (optional) int
            The precision of the window duration as a power of 2 in nanoseconds.
            e.g 30 would make the window duration accurate to roughly 1 second
        
        Returns
        -------
        bool
            Returns bool indicating whether or not any of the underlying streams
            contain any event
        """
        for distillate in self._distillates:
            if distillate.contains_event(start=start, end=end, depth=depth):
                return True
        return False

    def contains_event(self, distil_type, start=None, end=None, depth=30):
        """
        Indicates whether this group of streams contains a specific data quality event

        Parameters
        ----------
        distil_type: str
            The type of event to search for. Must be one of KNOWN_DISTILLER_TYPES
        start: (optional) datetime, datetime64, float, str
            start time of period to search for events
        end: (optional) datetime, datetime64, float, str
            end time of period to search for events
        depth: (optional) int
            The precision of the window duration as a power of 2 in nanoseconds.
            e.g 30 would make the window duration accurate to roughly 1 second
        
        Returns
        -------
        bool
            Returns bool indicating whether or not any of the underlying streams contain
            a certain event
        """
        distillate = self[distil_type]
        return distillate.contains_event(start=start, end=end, depth=depth)
    
    def __getitem__(self, item):
        for distillate in self._distillates:
            if distillate.type == item:
                return distillate
        raise KeyError(f"Distillate with type '{item}' not found")

    def __repr__(self):
        return f"DQStream collection={self.collection}, name={self.name}"
		
class DQStreamSet(StreamSet):
    """
    Subsets a StreamSet object

    Parameters
    ----------
    streams: list
        list[btrdb.stream.Stream]
    """
    def __init__(self, streams):		
        dq_streams = []
        for stream in streams:
            if not isinstance(stream, DQStream):
                stream = DQStream(stream)
            dq_streams.append(stream)
        # gets everything that a StreamSet has
        super().__init__(dq_streams)
    
    @property
    def distillates(self):
        """
        Returns list of distillate streams
        """
        return [
<<<<<<< HEAD
            distillate
            for stream in self._streams
            for distillate in stream._distillates
        ]

    def describe(self):
=======
		    stream._distillates
			for stream in self._streams
		]        
    
    def describe(self, *additional_cols):
>>>>>>> 8219cadf
        """
        Outputs table describing metadata of distillate streams

        Parameters:
         *additional_cols: str
             additional columns to include in output table. Will result in empty values
             if they are not found in a stream's tags or annotations

        Returns:
        str: A tabulated representation of each underlying stream's information
        """
<<<<<<< HEAD
        raise NotImplementedError

    def list_distillates(self):
        table = [["uuid", "collection", "name"] + KNOWN_DISTILLER_TYPES]
        for stream in self._streams:
            temp = [str(stream.uuid)[:8] + "...", stream.collection, stream.name]
            for distiller in KNOWN_DISTILLER_TYPES:
                try:
                    _ = stream[distiller]
                    temp.append(u'\u2713')
                except KeyError:
                    temp.append("x")
            table.append(temp)
        return tabulate(table, headers="firstrow")

=======
        # used to decide if user provided an arg that requires us to
        # query for a stream's annotations
        KNOWN_TAGS = ["name", "unit", "ingress", "distiller"]
        contains_annotations = False

        table = [["Collection", "Name", "Unit", "UUID", "Version", "Available Data Quality Info"]]

        # TODO: this feels hacky, how should we address this? Nowhere else in StreamSet
        # do we access a BTrDB connection directly, everything is usually done
        # at the Stream level.
        conn = self._streams[0]._btrdb

        # add args as table columns if user provides them
        if additional_cols:
         if not all(a in KNOWN_TAGS for a in additional_cols):
             contains_annotations=True
         table[0].extend(additional_cols)

        # query for metadata for all streams upfront
        # store metadata results in a dict where uuid is the key and metadata dict is values
        uuids = [str(stream.uuid) for stream in self._streams]
        uu_str = ",".join(f"'{uu}'" for uu in uuids)
        if not contains_annotations:
            query = f"SELECT uuid, name, unit, distiller, ingress FROM streams WHERE uuid IN ({uu_str})"
            meta = {res["uuid"]: {tag: res.get(tag) for tag in KNOWN_TAGS} for res in conn.query(query)}
        else:
            query = f"""
                     SELECT uuid, annotations, name, unit, distiller, ingress
                     FROM streams
                     WHERE uuid IN ({uu_str})
                 """
            meta = {
             res["uuid"]: {**res["annotations"], **{tag: res.get(tag) for tag in KNOWN_TAGS}}
             for res in conn.query(query)
         }


        # iterate through streams, lookup metadata by uuid
        for stream in self._streams:
            stream_meta = meta[str(stream.uuid)]
            dqinfo = "\n".join([distillate.type for distillate in stream.distillates])
            if not dqinfo:
                dqinfo = "N/A"

            temp = [
                stream.collection,
                stream.name,
                stream_meta["unit"],
                str(stream.uuid)[:8] + "...",
                stream.version(),
                dqinfo,
            ]
            # add additional data to row if additional cols provided
            if additional_cols:
                # if a metadata key is not found, it will just be blank in the table
                temp.extend([stream_meta.get(col) for col in additional_cols])
            table.append(temp)
        return tabulate(table, headers="firstrow")

    
>>>>>>> 8219cadf
    def contains_any_event(self, start=None, end=None, depth=30):
        """
        Indicates whether this group of streams contains any data quality events

        Parameters
        ----------
        start: (optional) datetime, datetime64, float, str
            start time of period to search for events
        end: (optional) datetime, datetime64, float, str
            end time of period to search for events
        depth: (optional) int
            The precision of the window duration as a power of 2 in nanoseconds.
            e.g 30 would make the window duration accurate to roughly 1 second
        
        Returns
        -------
        dict
            Returns bool indicating whether or not any of the underlying streams
            contain any event
        """
        return {
            str(stream.uuid): stream.contains_any_event(start=start, end=end, depth=depth)
            for stream in self._streams
        }

    def contains_event(self, distil_type, start=None, end=None, depth=30):
        """
        Indicates whether this group of streams contains a specific data quality event

        Parameters
        ----------
        distil_type: str
            The type of event to search for. Must be one of KNOWN_DISTILLER_TYPES
        start: (optional) datetime, datetime64, float, str
            start time of period to search for events
        end: (optional) datetime, datetime64, float, str
            end time of period to search for events
        depth: (optional) int
            The precision of the window duration as a power of 2 in nanoseconds.
            e.g 30 would make the window duration accurate to roughly 1 second
        
        Returns
        -------
        dict[str, bool]
            Returns bool indicating whether or not any of the underlying streams contain
            a certain event
        """
        out = {}
        for stream in self._streams:
            try:
                contains = stream.contains_event(distil_type, start=start, end=end, depth=depth)
            except KeyError:
                # NOTE: this might be a bad idea. How to represent streams that do not have this 
                # distillate stream?
                contains = None
            out[str(stream.uuid)] = contains
        return out
    
    def __getitem__(self, index):
        """
        Returns the DQStream contained at a given index within the set

        Parameters
        ----------
        index: int
            The index of the desired stream.

        Returns
        -------
        DQStream
            The DQStream stored in this object at the given index
        """
        return self._streams[index]

if __name__ == "__main__":
    db = btrdb.connect(profile="d2")
<<<<<<< HEAD
    stream = db.stream_from_uuid("9464f51f-e05a-5db1-a965-3c339f748081")
    dq = DQStreamSet([stream])
    print(dq.list_distillates())
=======
    stream2 = db.stream_from_uuid("077d6745-e3ae-5795-b22d-1eb067abb360")
    stream1 = db.stream_from_uuid("9464f51f-e05a-5db1-a965-3c339f748081")
    dq = DQStreamSet([stream1, stream2])
    print(dq.distillates)
    # print(dq.describe())
    # print(dq.contains_event("zeros", start="2021-07-16 20:00:00.00", end="2021-07-16 23:00:00.00"))
>>>>>>> 8219cadf
<|MERGE_RESOLUTION|>--- conflicted
+++ resolved
@@ -30,11 +30,7 @@
         # stream name, so we will need to be careful how we name distillates
         types = re.findall(r"(?=("+'|'.join(KNOWN_DISTILLER_TYPES)+r"))", self.name)
         if len(types) == 0:
-<<<<<<< HEAD
             raise Exception(f"unknown distiller type. Must be one of [{', '.join(KNOWN_DISTILLER_TYPES)}]")
-=======
-            raise Exception(f"unknown distiller type. Must be one of [{','.join(KNOWN_DISTILLER_TYPES)}]")
->>>>>>> 8219cadf
         if len(types) > 1:
             raise Exception(f"ambiguous distiller name. contains references to [{', '.join(types)}]")            
         self.type = types[0]
@@ -204,20 +200,12 @@
         Returns list of distillate streams
         """
         return [
-<<<<<<< HEAD
             distillate
             for stream in self._streams
             for distillate in stream._distillates
         ]
 
-    def describe(self):
-=======
-		    stream._distillates
-			for stream in self._streams
-		]        
-    
     def describe(self, *additional_cols):
->>>>>>> 8219cadf
         """
         Outputs table describing metadata of distillate streams
 
@@ -229,23 +217,6 @@
         Returns:
         str: A tabulated representation of each underlying stream's information
         """
-<<<<<<< HEAD
-        raise NotImplementedError
-
-    def list_distillates(self):
-        table = [["uuid", "collection", "name"] + KNOWN_DISTILLER_TYPES]
-        for stream in self._streams:
-            temp = [str(stream.uuid)[:8] + "...", stream.collection, stream.name]
-            for distiller in KNOWN_DISTILLER_TYPES:
-                try:
-                    _ = stream[distiller]
-                    temp.append(u'\u2713')
-                except KeyError:
-                    temp.append("x")
-            table.append(temp)
-        return tabulate(table, headers="firstrow")
-
-=======
         # used to decide if user provided an arg that requires us to
         # query for a stream's annotations
         KNOWN_TAGS = ["name", "unit", "ingress", "distiller"]
@@ -305,8 +276,19 @@
             table.append(temp)
         return tabulate(table, headers="firstrow")
 
-    
->>>>>>> 8219cadf
+    def list_distillates(self):
+        table = [["uuid", "collection", "name"] + KNOWN_DISTILLER_TYPES]
+        for stream in self._streams:
+            temp = [str(stream.uuid)[:8] + "...", stream.collection, stream.name]
+            for distiller in KNOWN_DISTILLER_TYPES:
+                try:
+                    _ = stream[distiller]
+                    temp.append(u'\u2713')
+                except KeyError:
+                    temp.append("x")
+            table.append(temp)
+        return tabulate(table, headers="firstrow")
+
     def contains_any_event(self, start=None, end=None, depth=30):
         """
         Indicates whether this group of streams contains any data quality events
@@ -383,15 +365,9 @@
 
 if __name__ == "__main__":
     db = btrdb.connect(profile="d2")
-<<<<<<< HEAD
-    stream = db.stream_from_uuid("9464f51f-e05a-5db1-a965-3c339f748081")
-    dq = DQStreamSet([stream])
-    print(dq.list_distillates())
-=======
     stream2 = db.stream_from_uuid("077d6745-e3ae-5795-b22d-1eb067abb360")
     stream1 = db.stream_from_uuid("9464f51f-e05a-5db1-a965-3c339f748081")
     dq = DQStreamSet([stream1, stream2])
     print(dq.distillates)
     # print(dq.describe())
-    # print(dq.contains_event("zeros", start="2021-07-16 20:00:00.00", end="2021-07-16 23:00:00.00"))
->>>>>>> 8219cadf
+    # print(dq.contains_event("zeros", start="2021-07-16 20:00:00.00", end="2021-07-16 23:00:00.00"))