--- conflicted
+++ resolved
@@ -318,7 +318,6 @@
         return out
     
     def __getitem__(self, index):
-<<<<<<< HEAD
         """
         Returns the DQStream contained at a given index within the set
 
@@ -333,10 +332,6 @@
             The DQStream stored in this object at the given index
         """
         return self._streams[index]
-=======
-		# TODO: this needs to get a DQStream by index
-        pass
->>>>>>> 2ba22404
 
 if __name__ == "__main__":
     db = btrdb.connect(profile="d2")
@@ -344,8 +339,5 @@
     stream1 = db.stream_from_uuid("9464f51f-e05a-5db1-a965-3c339f748081")
     dq = DQStreamSet([stream1, stream2])
     print(dq.distillates)
-<<<<<<< HEAD
-    print(dq.describe())
-=======
-    # print(dq.contains_event("zeros", start="2021-07-16 20:00:00.00", end="2021-07-16 23:00:00.00"))
->>>>>>> 2ba22404
+    # print(dq.describe())
+    # print(dq.contains_event("zeros", start="2021-07-16 20:00:00.00", end="2021-07-16 23:00:00.00"))