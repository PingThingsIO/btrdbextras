--- conflicted
+++ resolved
@@ -22,11 +22,8 @@
 from setuptools import setup
 from setuptools import find_packages
 
-<<<<<<< HEAD
-=======
 from btrdbextras import __version__
 
->>>>>>> 95299923
 ##########################################################################
 ## Package Information
 ##########################################################################
@@ -38,17 +35,10 @@
 EMAIL        = "allen@pingthings.io"
 MAINTAINER   = "Allen Leis"
 LICENSE      = "BSD-3-Clause"
-<<<<<<< HEAD
-REPOSITORY   = "https://github.com/BTrDB/btrdb-python"
-PACKAGE      = "btrdb"
-URL          = "http://btrdb.io/"
-DOCS_URL     = "https://btrdb.readthedocs.io/en/latest/"
-=======
 REPOSITORY   = "https://github.com/PingThingsIO/btrdbextras"
 PACKAGE      = "btrdb"
 URL          = "https://btrdbextras.readthedocs.io/en/latest/"
 DOCS_URL     = "https://btrdbextras.readthedocs.io/en/latest/"
->>>>>>> 95299923
 
 ## Define the keywords
 KEYWORDS     = ('btrdb', 'timeseries', 'database')
@@ -66,10 +56,7 @@
     'Programming Language :: Python',
     'Programming Language :: Python :: 3.6',
     'Programming Language :: Python :: 3.7',
-<<<<<<< HEAD
-=======
     'Programming Language :: Python :: 3.8',
->>>>>>> 95299923
     'Topic :: Database',
     'Topic :: Software Development :: Libraries :: Python Modules',
 )
@@ -77,11 +64,7 @@
 ## Important Paths
 PROJECT      = os.path.abspath(os.path.dirname(__file__))
 REQUIRE_PATH = "requirements.txt"
-<<<<<<< HEAD
-VERSION_PATH = "version.py"
-=======
 VERSION_PATH = os.path.join(PACKAGE, "version.py")
->>>>>>> 95299923
 PKG_DESCRIBE = "DESCRIPTION.md"
 
 ## Directories to ignore in find_packages
@@ -102,20 +85,6 @@
         return f.read()
 
 
-<<<<<<< HEAD
-def get_version(path=VERSION_PATH):
-    """
-    Reads the python file defined in the VERSION_PATH to find the get_version
-    function, and executes it to ensure that it is loaded correctly. Separating
-    the version in this way ensures no additional code is executed.
-    """
-    namespace = {}
-    exec(read(path), namespace)
-    return namespace['get_version'](short=True)
-
-
-=======
->>>>>>> 95299923
 def get_requires(path=REQUIRE_PATH):
     """
     Yields a generator of requirements as defined by the REQUIRE_PATH which
@@ -146,11 +115,7 @@
 
 config = {
     "name": NAME,
-<<<<<<< HEAD
-    "version": get_version(),
-=======
     "version": __version__,
->>>>>>> 95299923
     "description": DESCRIPTION,
     "long_description": read(PKG_DESCRIBE),
     "long_description_content_type": get_description_type(PKG_DESCRIBE),
@@ -164,19 +129,11 @@
     "maintainer_email": EMAIL,
     "project_urls": {
         "Documentation": DOCS_URL,
-<<<<<<< HEAD
-        "Download": "{}/tarball/v{}".format(REPOSITORY, get_version()),
-        "Source": REPOSITORY,
-        "Tracker": "{}/issues".format(REPOSITORY),
-    },
-    "download_url": "{}/tarball/v{}".format(REPOSITORY, get_version()),
-=======
         "Download": "{}/tarball/v{}".format(REPOSITORY, __version__),
         "Source": REPOSITORY,
         "Tracker": "{}/issues".format(REPOSITORY),
     },
     "download_url": "{}/tarball/v{}".format(REPOSITORY, __version__),
->>>>>>> 95299923
     "packages": find_packages(where=PROJECT, exclude=EXCLUDES),
     "package_data": {
         "btrdb": ["grpcinterface/btrdb.proto"],
